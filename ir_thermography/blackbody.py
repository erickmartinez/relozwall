import numpy as np
from scipy import constants


def spectral_radiance(wavelength_nm, temperature: float):
    """
    Estimates the blackbody radiation as a function of wavelength and temperature
    .. math::
        B_{\nu}(T) = \frac{2 h c^2 / \lambda^5}{e^{h c/\lambda kT} - 1}
    where :math:`\nu = c/\lambda`

    Parameters
    ----------
    wavelength_nm: float
        The wavelength in nanometers
    temperature: float
        The temperature in Kelvin

    Returns
    -------
    float:
        The spectral radiance in W / (cm^2 nm sr)
    """

    hc = 6.62607015 * 2.99792458  # x 1E -34 (J s) x 1E8 (m/s) = 1E-26 (J m)
    hc2 = hc * 2.99792458  # x 1E -34 (J s) x 1E16 (m/s)^2 = 1E-18 (J m^2 s^{-1})
    hc_by_kt_lambda = 1E6 * hc / 1.380649 / temperature / wavelength_nm
    radiance = 2.0 * hc2 * np.power(wavelength_nm, -5.0)  # 1E-18 (J m^2 s^{-1}) / 1E-45 (m^5) = 1E27 J / (m^3 s)
    radiance *= 1E14 / (np.exp(hc_by_kt_lambda) - 1.0)  # 1E27 J/m^3 s = 1E18 J / (m^2 nm s) = 1E14 J / cm^2 nm
    return radiance


def temperature_at_radiance(radiance: float, wavelength_nm: float):
    """
    Estimates the blackbody temperature in Kelvin for a source at a given wavelength in nm and a known spectral radiance
    ..math::
<<<<<<< HEAD
        T(B, \lambda) = \frac{h c}{\lambda k} \left\{ \ln\left[\frac{hc^2}{\lambda^5 B} + 1\right]\right\}^{-1}
=======
        T(B, \lambda) = \frac{\lambda k}{h c} \{ \ln\left[\frac{hc^2}{\lambda^5 B} + 1\right]\}
>>>>>>> 7bf5680f

    Parameters
    ----------
    radiance: float
        The spectral radiance in W / cm^2 / nm / s / sr
    wavelength_nm: float
        The wavelength in nm


    Returns
    -------
    float:
        The estimated temperature in K
    """
    hc = 6.62607015 * 2.99792458  # x 1E -34 (J s) x 1E8 (m/s) = 1E-26 (J m)
    hc2 = hc * 2.99792458  # x 1E -34 (J s) x 1E16 (m/s)^2 = 1E-18 (J m^2 s^{-1})
<<<<<<< HEAD
    arg = 2.0 * hc2 * np.power(wavelength_nm, -5.0)  # 1E18 J / (m^2 nm s)
    arg = 1.0E14 * arg / radiance  # 1E14 [J / (cm^2 nm s)] / [J / cm^2 nm s] = 1E14
    arg += 1.0
    temperature = 1E6 * hc / wavelength_nm / 1.380649  # 1E-26 (J m) / 1E-9 m / 1E-23 J/K
    temperature = temperature / np.log(arg)
=======
    arg = 2.0 * hc2 * np.power(wavelength_nm, -5.0)  # 1E-18 (J m^2 s^{-1}) / 1E-45 (m^5) = 1E27 J / (m^3 s)
    arg /= 1E-14 * radiance  # / 1E27 [J / (m^3 s)] / [J / s cm^2 nm ] = 1E27 / 1E13 = 1E14
    arg += 1.0
    temperature = 1E6 * hc / wavelength_nm / 1.380649  # 1E-26 (J m) / 1E-9 m / 1E-23 J/K
    temperature /= np.log(arg)
>>>>>>> 7bf5680f
    return temperature<|MERGE_RESOLUTION|>--- conflicted
+++ resolved
@@ -19,26 +19,22 @@
     Returns
     -------
     float:
-        The spectral radiance in W / (cm^2 nm sr)
+        The spectral radiance in J * s / (cm^2 nm sr)
     """
 
     hc = 6.62607015 * 2.99792458  # x 1E -34 (J s) x 1E8 (m/s) = 1E-26 (J m)
     hc2 = hc * 2.99792458  # x 1E -34 (J s) x 1E16 (m/s)^2 = 1E-18 (J m^2 s^{-1})
     hc_by_kt_lambda = 1E6 * hc / 1.380649 / temperature / wavelength_nm
     radiance = 2.0 * hc2 * np.power(wavelength_nm, -5.0)  # 1E-18 (J m^2 s^{-1}) / 1E-45 (m^5) = 1E27 J / (m^3 s)
-    radiance *= 1E14 / (np.exp(hc_by_kt_lambda) - 1.0)  # 1E27 J/m^3 s = 1E18 J / (m^2 nm s) = 1E14 J / cm^2 nm
+    radiance *= 1E18 / (np.exp(hc_by_kt_lambda) - 1.0)  # 1E27 J/m^3 s = 1E18 J / (m^2 nm s)
     return radiance
 
 
-def temperature_at_radiance(radiance: float, wavelength_nm: float):
+def temperature_at_radiacnce(radiance: float, wavelength_nm: float):
     """
     Estimates the blackbody temperature in Kelvin for a source at a given wavelength in nm and a known spectral radiance
     ..math::
-<<<<<<< HEAD
-        T(B, \lambda) = \frac{h c}{\lambda k} \left\{ \ln\left[\frac{hc^2}{\lambda^5 B} + 1\right]\right\}^{-1}
-=======
         T(B, \lambda) = \frac{\lambda k}{h c} \{ \ln\left[\frac{hc^2}{\lambda^5 B} + 1\right]\}
->>>>>>> 7bf5680f
 
     Parameters
     ----------
@@ -55,17 +51,9 @@
     """
     hc = 6.62607015 * 2.99792458  # x 1E -34 (J s) x 1E8 (m/s) = 1E-26 (J m)
     hc2 = hc * 2.99792458  # x 1E -34 (J s) x 1E16 (m/s)^2 = 1E-18 (J m^2 s^{-1})
-<<<<<<< HEAD
-    arg = 2.0 * hc2 * np.power(wavelength_nm, -5.0)  # 1E18 J / (m^2 nm s)
-    arg = 1.0E14 * arg / radiance  # 1E14 [J / (cm^2 nm s)] / [J / cm^2 nm s] = 1E14
-    arg += 1.0
-    temperature = 1E6 * hc / wavelength_nm / 1.380649  # 1E-26 (J m) / 1E-9 m / 1E-23 J/K
-    temperature = temperature / np.log(arg)
-=======
     arg = 2.0 * hc2 * np.power(wavelength_nm, -5.0)  # 1E-18 (J m^2 s^{-1}) / 1E-45 (m^5) = 1E27 J / (m^3 s)
     arg /= 1E-14 * radiance  # / 1E27 [J / (m^3 s)] / [J / s cm^2 nm ] = 1E27 / 1E13 = 1E14
     arg += 1.0
     temperature = 1E6 * hc / wavelength_nm / 1.380649  # 1E-26 (J m) / 1E-9 m / 1E-23 J/K
     temperature /= np.log(arg)
->>>>>>> 7bf5680f
     return temperature