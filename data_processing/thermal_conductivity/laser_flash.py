--- conflicted
+++ resolved
@@ -16,15 +16,9 @@
 PI2 = np.pi ** 2.
 
 def get_dv(ww):
-<<<<<<< HEAD
-    s = 0
-    for i in range(1, 5002):
-        sign = -1. if (i % 2) == 1 else 1.
-=======
     s = 0.
     for i in range(1, 502):
         sign = -1.0 if (i % 2) == 1.0 else 1.0
->>>>>>> 88cee1f4
         n2 = i * i
         s += sign * n2 * np.exp(-n2 * ww)
     r = -2.0 * s
@@ -32,15 +26,9 @@
 
 
 def get_v(ww):
-<<<<<<< HEAD
-    s = 0
-    for i in range(1, 5002):
-        sign = -1.0 if i % 2 == 1.0 else 1.0
-=======
     s = 0.
     for i in range(1, 502):
         sign = -1.0 if (i % 2) == 1.0 else 1.0
->>>>>>> 88cee1f4
         n2 = i * i
         s += sign * np.exp(-n2 * ww)
     r = 1.0 + 2.0 * s
